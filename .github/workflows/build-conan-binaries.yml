--- conflicted
+++ resolved
@@ -167,12 +167,7 @@
         run: |
           conan profile new "$HOME/profiles/default" --detect --force
           conan config init
-<<<<<<< HEAD
-=======
-          
-          conan profile update settings.compiler=${{ matrix.compiler-name }} default
-          conan profile update settings.compiler.version=${{ matrix.compiler-version }} default
->>>>>>> 79164a80
+
           conan profile update settings.compiler.cppstd=17 default
 
           conan remove -f "*" --builds
