# Copyright (C) 2022 Roberto Rossini (roberros@uio.no)
# SPDX-License-Identifier: MIT

name: Unit tests macOS

on:
  push:
    branches: [ main ]
    paths:
      - ".github/workflows/unit-tests-macos.yml"
      - "cmake/**"
      - "external/**"
      - "src/**"
      - "test/**"
      - "CMakeLists.txt"
      - "conanfile.py"
    tags:
      - 'v*.*.*'

  pull_request:
    paths:
      - ".github/workflows/unit-tests-macos.yml"
      - "cmake/**"
      - "external/**"
      - "src/**"
      - "test/**"
      - "CMakeLists.txt"
      - "conanfile.py"

# https://stackoverflow.com/a/72408109
concurrency:
  group: ${{ github.workflow }}-${{ github.event.pull_request.number || github.ref }}
  cancel-in-progress: true

env:
  CONAN_USER_HOME: "${{ github.workspace }}/conan-cache"
  CONAN_USER_HOME_SHORT: "${{ github.workspace }}/conan-cache/short"
  CONAN_V2_MODE: "1"

jobs:
  build-project:
    runs-on: ${{ matrix.os }}
    strategy:
      fail-fast: false
      matrix:
        include:
          - { compiler: clang, os: 'macos-10.15', conan-ver: '1.50.*', cmake-ver: '3.22.*', build_type: Release, developer_mode: OFF }
          - { compiler: clang, os: 'macos-11',    conan-ver: '1.50.*', cmake-ver: '3.22.*', build_type: Release, developer_mode: OFF }
          - { compiler: clang, os: 'macos-12',    conan-ver: '1.50.*', cmake-ver: '3.22.*', build_type: Release, developer_mode: OFF }
          - { compiler: clang, os: 'macos-12',    conan-ver: '1.50.*', cmake-ver: '3.22.*', build_type: Debug,   developer_mode: OFF }

    steps:
      - uses: actions/checkout@v3

      - name: Detect number available CPUs
        run: |
          ncpus=$(python -c 'import multiprocessing as mp; print(mp.cpu_count())')

          echo "CMAKE_BUILD_PARALLEL_LEVEL=$ncpus" >> $GITHUB_ENV
          echo "CTEST_PARALLEL_LEVEL=$ncpus" >> $GITHUB_ENV

      - name: Generate requirements.txt for pip
        run: |
          echo 'conan==${{ matrix.conan-ver }}' > requirements.txt
          echo 'cmake==${{ matrix.cmake-ver }}' >> requirements.txt
          echo 'scipy' >> requirements.txt

      - uses: actions/setup-python@v4
        with:
          python-version: '3.9'
          cache: 'pip'

      - name: Install deps with PIP
        run: |
          pip install -r requirements.txt

      - name: Generate cache key
        id: cache-key
        run: |
          os="${{ matrix.os }}"
          compiler="${{ matrix.compiler }}"
          build_type="${{ matrix.build_type }}"
          hash="${{ hashFiles('conanfile.py', '.github/workflows/unit-tests-macos.yml') }}"

          # This can be used by to always update a cache entry (useful e.g. for ccache)
          current_date="$(date '+%s')"

          echo "::set-output name=key::$os-$compiler-$hash-$build_type"
          echo "::set-output name=restore-key::$os-$compiler-$hash"
          echo "::set-output name=date::$current_date"

      - name: Cache Conan packages
        id: cache-conan
        uses: actions/cache@v3
        with:
          key: conan-${{ steps.cache-key.outputs.key }}
          path: ${{ env.CONAN_USER_HOME }}

      - name: Configure Conan
        if: steps.cache-conan.outputs.cache-hit != 'true'
        run: |
          conan profile new "$HOME/.conan/profiles/default" --detect --force
          conan config init
          conan profile update settings.compiler.cppstd=17 default

          conan remove -f "*" --builds
          conan remove -f "*" --src
          conan remove -f "*" --system-reqs

      - name: Configure project
        run: |
          mkdir ${{ github.workspace }}/build
          cmake -DCMAKE_BUILD_TYPE=${{ matrix.build_type }}          \
                -DENABLE_DEVELOPER_MODE=${{ matrix.developer_mode }} \
                -DOPT_ENABLE_CLANG_TIDY=OFF                          \
                -DOPT_ENABLE_CPPCHECK=OFF                            \
                -S "${{ github.workspace }}"                         \
                -B "${{ github.workspace }}/build"

      - name: Build project
        run: cmake --build ${{ github.workspace }}/build

      - name: Generate R package requirement list
        run: |
          printf 'Package: foo\nVersion: 0.0.1\nLicense: MIT\nDescription: foo\n"' >> DESCRIPTION
          printf 'Title: foo\nAuthor: me\nMaintainer: me\nImports: wCorr' >> DESCRIPTION

      - name: Install setup-r action dependencies
        run: brew install imagemagick@6 libgit2

      - name: Setup R
        uses: r-lib/actions/setup-r@v2
        with:
          r-version: '4.2.0'

      - name: Install R packages
        uses: r-lib/actions/setup-r-dependencies@v2
        with:
          cache: true

      - name: Run unit tests
        working-directory: ${{ github.workspace }}/build
        run: |
          ctest --test-dir .        \
                --schedule-random   \
                --output-on-failure \
                --no-tests=error    \
<<<<<<< HEAD
                --timeout 120
=======
                --timeout 180
>>>>>>> 7f6f4bb1

      - name: Inspect MoDLE version
        run: |
          ${{ github.workspace }}/build/src/modle/modle --version
          ${{ github.workspace }}/build/src/modle_tools/modle_tools --version<|MERGE_RESOLUTION|>--- conflicted
+++ resolved
@@ -145,11 +145,7 @@
                 --schedule-random   \
                 --output-on-failure \
                 --no-tests=error    \
-<<<<<<< HEAD
-                --timeout 120
-=======
                 --timeout 180
->>>>>>> 7f6f4bb1
 
       - name: Inspect MoDLE version
         run: |
