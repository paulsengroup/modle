# Copyright (C) 2022 Roberto Rossini (roberros@uio.no)
# SPDX-License-Identifier: MIT

name: MacOS CI

on:
  push:
    branches: [ main ]
    paths:
      - ".github/workflows/macos-ci.yml"
      - "cmake/**"
      - "external/**"
      - "src/**"
      - "test/**"
      - "CMakeLists.txt"
      - "conanfile.py"
    tags:
      - 'v*.*.*'

  pull_request:
    paths:
      - ".github/workflows/macos-ci.yml"
      - "cmake/**"
      - "external/**"
      - "src/**"
      - "test/**"
      - "CMakeLists.txt"
      - "conanfile.py"

# https://stackoverflow.com/a/72408109
concurrency:
  group: ${{ github.workflow }}-${{ github.event.pull_request.number || github.ref }}
  cancel-in-progress: true

env:
  HOMEBREW_NO_AUTO_UPDATE: "1"
  CONAN_REVISIONS_ENABLED: "1"
  CONAN_USER_HOME: "${{ github.workspace }}/conan-cache"
  CONAN_USER_HOME_SHORT: "${{ github.workspace }}/conan-cache/short"
  CONAN_V2_MODE: "1"
  CCACHE_DIR: "${{ github.workspace }}/ccache-cache"
  CCACHE_COMPRESSLEVEL: "13"
  CCACHE_MAXSIZE: "200M"

defaults:
  run:
    shell: bash

jobs:
  cache-test-datasets:
    uses: paulsengroup/modle/.github/workflows/cache-test-datasets.yml@main

  build-project:
    needs: cache-test-datasets
    runs-on: ${{ matrix.os }}
    strategy:
      fail-fast: false
      matrix:
        include:
<<<<<<< HEAD
          - { compiler-name: apple-clang, compiler-version: '12.0', os: 'macos-10.15', conan-ver: '1.55.*', cmake-ver: '3.25.*', build_type: Release, developer_mode: OFF }
          - { compiler-name: apple-clang, compiler-version: '13.0', os: 'macos-11',    conan-ver: '1.55.*', cmake-ver: '3.25.*', build_type: Release, developer_mode: OFF }
          - { compiler-name: apple-clang, compiler-version: '14.0', os: 'macos-12',    conan-ver: '1.55.*', cmake-ver: '3.25.*', build_type: Release, developer_mode: OFF }
          - { compiler-name: apple-clang, compiler-version: '14.0', os: 'macos-12',    conan-ver: '1.55.*', cmake-ver: '3.25.*', build_type: Debug,   developer_mode: OFF }
=======
          - { compiler-name: apple-clang, compiler-version: '13.0', os: 'macos-11',    conan-ver: '1.53.*', cmake-ver: '3.24.*', build_type: Release, developer_mode: OFF }
          - { compiler-name: apple-clang, compiler-version: '14.0', os: 'macos-12',    conan-ver: '1.53.*', cmake-ver: '3.24.*', build_type: Release, developer_mode: OFF }
          - { compiler-name: apple-clang, compiler-version: '14.0', os: 'macos-12',    conan-ver: '1.53.*', cmake-ver: '3.24.*', build_type: Debug,   developer_mode: OFF }
>>>>>>> 75755bca

    steps:
      - uses: actions/checkout@v3

      - name: Generate requirements.txt for pip
        run: |
          echo 'conan==${{ matrix.conan-ver }}' > requirements.txt
          echo 'cmake==${{ matrix.cmake-ver }}' >> requirements.txt
          echo 'scipy' >> requirements.txt

      - name: Setup Python
        uses: actions/setup-python@v4
        with:
          python-version: '3.10'
          cache: 'pip'

      - name: Install build deps
        run: |
          pip install -r requirements.txt
          brew install ccache

      - name: Detect number available CPUs
        run: |
          ncpus=$(python -c 'import multiprocessing as mp; print(mp.cpu_count())')

          echo "CMAKE_BUILD_PARALLEL_LEVEL=$ncpus" >> $GITHUB_ENV
          echo "CTEST_PARALLEL_LEVEL=$ncpus" >> $GITHUB_ENV

      - name: Generate cache key
        id: cache-key
        run: |
          set -u

          os="${{ matrix.os }}"
          compiler="${{ matrix.compiler-name }}"
          build_type="${{ matrix.build_type }}"

          conanfile_hash="${{ hashFiles('conanfile.py') }}"
          workflow_hash="${{ hashFiles('.github/workflows/ubuntu-ci.yml') }}"
          combined_hash="${{ hashFiles('conanfile.py', '.github/workflows/ubuntu-ci.yml') }}"

          # This can be used by to always update a cache entry (useful e.g. for ccache)
          current_date="$(date '+%s')"

          conan_key_prefix="conan-$os-$compiler-$conanfile_hash-$build_type"
          ccache_key_prefix="ccache-$os-$compiler-$conanfile_hash-$build_type"

          echo "conan-key=$conan_key_prefix" >> $GITHUB_OUTPUT
          echo "conan-restore-key=$conan_key_prefix" >> $GITHUB_OUTPUT

          echo "ccache-key=${ccache_key_prefix}-${current_date}" >> $GITHUB_OUTPUT
          echo "ccache-restore-key=$ccache_key_prefix" >> $GITHUB_OUTPUT

      - name: Cache Conan packages
        id: cache-conan
        uses: actions/cache@v3
        with:
          key: ${{ steps.cache-key.outputs.conan-key }}
          restore-keys: ${{ steps.cache-key.outputs.conan-restore-key }}
          path: ${{ env.CONAN_USER_HOME }}

      - name: Configure Conan
        if: steps.cache-conan.outputs.cache-hit != 'true'
        run: |
          conan profile new "$CONAN_USER_HOME/profiles/default" --detect --force
          conan config init

          conan profile update settings.compiler=${{ matrix.compiler-name }} default
          conan profile update settings.compiler.version=${{ matrix.compiler-version }} default
          conan profile update settings.compiler.cppstd=17 default

          # Add apple-clang 14.0 to settings.yml
          sed -i.bak 's/"10.0", "11.0", "12.0", "13", "13.0", "13.1"\]/"10.0", "11.0", "12.0", "13", "13.0", "13.1", "14.0"\]/' \
            "$CONAN_USER_HOME/.conan/settings.yml"

      - name: Clean Conan cache (pre-build)
        if: steps.cache-conan.outputs.cache-hit != 'true'
        run: |
          conan remove -f "*" --builds
          conan remove -f "*" --src
          conan remove -f "*" --system-reqs

      - name: Build conanfile.py
        if: steps.cache-conan.outputs.cache-hit != 'true'
        run: |
          conan install conanfile.py                  \
               --build=outdated                       \
               --update                               \
               -s build_type=${{ matrix.build_type }} \
               -s compiler.cppstd=17

      - name: Clean Conan cache (post-build)
        if: steps.cache-conan.outputs.cache-hit != 'true'
        run: |
          conan remove -f "*" --builds
          conan remove -f "*" --src
          conan remove -f "*" --system-reqs
          conan remove -f "*" --outdated

      - name: Configure project
        run: |
          mkdir ${{ github.workspace }}/build
          cmake -DCMAKE_BUILD_TYPE=${{ matrix.build_type }}          \
                -DMODLE_ENABLE_TESTING=ON                            \
                -DMODLE_DOWNLOAD_TEST_DATASET=OFF                    \
                -DENABLE_DEVELOPER_MODE=${{ matrix.developer_mode }} \
                -DOPT_ENABLE_CLANG_TIDY=OFF                          \
                -DOPT_ENABLE_CPPCHECK=OFF                            \
                -S "${{ github.workspace }}"                         \
                -B "${{ github.workspace }}/build"

      - name: Cache Ccache folder
        uses: actions/cache@v3
        with:
          key: ${{ steps.cache-key.outputs.ccache-key }}
          restore-keys: ${{ steps.cache-key.outputs.ccache-restore-key }}
          path: ${{ env.CCACHE_DIR }}

      - name: Build project
        run: cmake --build ${{ github.workspace }}/build

      - name: Print Ccache statistics
        run: ccache -s

      - name: Generate R package requirement list
        run: |
          printf 'Package: foo\nVersion: 0.0.1\nLicense: MIT\nDescription: foo\n"' >> DESCRIPTION
          printf 'Title: foo\nAuthor: me\nMaintainer: me\nImports: wCorr' >> DESCRIPTION

      - name: Install setup-r action dependencies
        run: brew install imagemagick@6 libgit2

      - name: Setup R
        uses: r-lib/actions/setup-r@v2
        with:
          r-version: '4.2.1'

      - name: Install R packages
        uses: r-lib/actions/setup-r-dependencies@v2
        with:
          cache: true

      - name: Download test datasets
        id: test-dataset
        uses: actions/download-artifact@v3
        with:
          name: ${{ needs.cache-test-datasets.outputs.artifact-name }}

      - name: Extract test dataset
        run: tar -xf modle_test_data.tar.gz

      - name: Run unit tests
        working-directory: ${{ github.workspace }}/build
        run: |
          ctest --test-dir .        \
                --schedule-random   \
                --output-on-failure \
                --no-tests=error    \
                --timeout 360

      - name: Inspect MoDLE version
        run: |
          ${{ github.workspace }}/build/src/modle/modle --version
          ${{ github.workspace }}/build/src/modle_tools/modle_tools --version<|MERGE_RESOLUTION|>--- conflicted
+++ resolved
@@ -57,16 +57,9 @@
       fail-fast: false
       matrix:
         include:
-<<<<<<< HEAD
-          - { compiler-name: apple-clang, compiler-version: '12.0', os: 'macos-10.15', conan-ver: '1.55.*', cmake-ver: '3.25.*', build_type: Release, developer_mode: OFF }
           - { compiler-name: apple-clang, compiler-version: '13.0', os: 'macos-11',    conan-ver: '1.55.*', cmake-ver: '3.25.*', build_type: Release, developer_mode: OFF }
           - { compiler-name: apple-clang, compiler-version: '14.0', os: 'macos-12',    conan-ver: '1.55.*', cmake-ver: '3.25.*', build_type: Release, developer_mode: OFF }
           - { compiler-name: apple-clang, compiler-version: '14.0', os: 'macos-12',    conan-ver: '1.55.*', cmake-ver: '3.25.*', build_type: Debug,   developer_mode: OFF }
-=======
-          - { compiler-name: apple-clang, compiler-version: '13.0', os: 'macos-11',    conan-ver: '1.53.*', cmake-ver: '3.24.*', build_type: Release, developer_mode: OFF }
-          - { compiler-name: apple-clang, compiler-version: '14.0', os: 'macos-12',    conan-ver: '1.53.*', cmake-ver: '3.24.*', build_type: Release, developer_mode: OFF }
-          - { compiler-name: apple-clang, compiler-version: '14.0', os: 'macos-12',    conan-ver: '1.53.*', cmake-ver: '3.24.*', build_type: Debug,   developer_mode: OFF }
->>>>>>> 75755bca
 
     steps:
       - uses: actions/checkout@v3
